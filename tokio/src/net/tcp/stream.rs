--- conflicted
+++ resolved
@@ -1,15 +1,8 @@
 use crate::future::poll_fn;
-use crate::io::{AsyncRead, AsyncWrite, PollEvented};
+use crate::io::{AsyncRead, AsyncWrite, IoResource};
 use crate::net::tcp::split::{split, ReadHalf, WriteHalf};
-<<<<<<< HEAD
-use crate::net::util::IoResource;
 use crate::net::ToSocketAddrs;
 
-use bytes::{Buf, BufMut};
-=======
-use crate::net::ToSocketAddrs;
-
->>>>>>> 942feab0
 use std::convert::TryFrom;
 use std::fmt;
 use std::io::{self, Read, Write};
@@ -18,37 +11,6 @@
 use std::pin::Pin;
 use std::task::{Context, Poll};
 
-<<<<<<< HEAD
-/// An I/O object representing a TCP stream connected to a remote endpoint.
-///
-/// A TCP stream can either be created by connecting to an endpoint, via the
-/// [`connect`] method, or by [accepting] a connection from a [listener].
-///
-/// [`connect`]: struct.TcpStream.html#method.connect
-/// [accepting]: struct.TcpListener.html#method.accept
-/// [listener]: struct.TcpListener.html
-///
-/// # Examples
-///
-/// ```no_run
-/// use tokio::net::TcpStream;
-/// use tokio::prelude::*;
-/// use std::error::Error;
-///
-/// #[tokio::main]
-/// async fn main() -> Result<(), Box<dyn Error>> {
-///     // Connect to a peer
-///     let mut stream = TcpStream::connect("127.0.0.1:8080").await?;
-///
-///     // Write some data.
-///     stream.write_all(b"hello world!").await?;
-///
-///     Ok(())
-/// }
-/// ```
-pub struct TcpStream {
-    io: IoResource<mio::net::TcpStream>,
-=======
 cfg_tcp! {
     /// A TCP stream between a local and a remote socket.
     ///
@@ -78,9 +40,8 @@
     /// }
     /// ```
     pub struct TcpStream {
-        io: PollEvented<mio::net::TcpStream>,
-    }
->>>>>>> 942feab0
+        io: IoResource<mio::net::TcpStream>,
+    }
 }
 
 impl TcpStream {
@@ -382,60 +343,6 @@
         self.io.get_ref().set_ttl(ttl)
     }
 
-<<<<<<< HEAD
-=======
-    /// Reads the linger duration for this socket by getting the `SO_LINGER`
-    /// option.
-    ///
-    /// For more information about this option, see [`set_linger`].
-    ///
-    /// [`set_linger`]: #tymethod.set_linger
-    ///
-    /// # Examples
-    ///
-    /// ```no_run
-    /// use tokio::net::TcpStream;
-    ///
-    /// # async fn dox() -> Result<(), Box<dyn std::error::Error>> {
-    /// let stream = TcpStream::connect("127.0.0.1:8080").await?;
-    ///
-    /// println!("{:?}", stream.linger()?);
-    /// # Ok(())
-    /// # }
-    /// ```
-    pub fn linger(&self) -> io::Result<Option<Duration>> {
-        self.io.get_ref().linger()
-    }
-
-    /// Sets the linger duration of this socket by setting the `SO_LINGER`
-    /// option.
-    ///
-    /// This option controls the action taken when a stream has unsent messages
-    /// and the stream is closed. If `SO_LINGER` is set, the system
-    /// shall block the process until it can transmit the data or until the
-    /// time expires.
-    ///
-    /// If `SO_LINGER` is not specified, and the stream is closed, the system
-    /// handles the call in a way that allows the process to continue as quickly
-    /// as possible.
-    ///
-    /// # Examples
-    ///
-    /// ```no_run
-    /// use tokio::net::TcpStream;
-    ///
-    /// # async fn dox() -> Result<(), Box<dyn std::error::Error>> {
-    /// let stream = TcpStream::connect("127.0.0.1:8080").await?;
-    ///
-    /// stream.set_linger(None)?;
-    /// # Ok(())
-    /// # }
-    /// ```
-    pub fn set_linger(&self, dur: Option<Duration>) -> io::Result<()> {
-        self.io.get_ref().set_linger(dur)
-    }
-
->>>>>>> 942feab0
     /// Split a `TcpStream` into a read half and a write half, which can be used
     /// to read and write the stream concurrently.
     ///
@@ -472,31 +379,6 @@
         }
     }
 
-<<<<<<< HEAD
-    pub(crate) fn poll_read_buf_priv<B: BufMut>(
-        &self,
-        cx: &mut Context<'_>,
-        buf: &mut B,
-    ) -> Poll<io::Result<usize>> {
-        ready!(self.io.poll_read_ready(cx))?;
-
-        match unsafe { self.io.get_ref().read(buf.bytes_mut()) } {
-            Ok(n) => {
-                unsafe {
-                    buf.advance_mut(n);
-                }
-                Poll::Ready(Ok(n))
-            }
-            Err(ref e) if e.kind() == io::ErrorKind::WouldBlock => {
-                self.io.clear_read_ready(cx)?;
-                Poll::Pending
-            }
-            Err(e) => Poll::Ready(Err(e)),
-        }
-    }
-
-=======
->>>>>>> 942feab0
     pub(crate) fn poll_write_priv(
         &self,
         cx: &mut Context<'_>,
@@ -512,29 +394,6 @@
             x => Poll::Ready(x),
         }
     }
-<<<<<<< HEAD
-
-    pub(crate) fn poll_write_buf_priv<B: Buf>(
-        &self,
-        cx: &mut Context<'_>,
-        buf: &mut B,
-    ) -> Poll<io::Result<usize>> {
-        ready!(self.io.poll_write_ready(cx))?;
-
-        match self.io.get_ref().write(buf.bytes()) {
-            Ok(n) => {
-                buf.advance(n);
-                Poll::Ready(Ok(n))
-            }
-            Err(ref e) if e.kind() == io::ErrorKind::WouldBlock => {
-                self.io.clear_write_ready(cx)?;
-                Poll::Pending
-            }
-            Err(e) => Poll::Ready(Err(e)),
-        }
-    }
-=======
->>>>>>> 942feab0
 }
 
 impl TryFrom<TcpStream> for mio::net::TcpStream {
@@ -545,11 +404,7 @@
     /// See [`IoResource::into_inner`] for more details about
     /// resource deregistration that happens during the call.
     ///
-<<<<<<< HEAD
-    /// [`IoResource::into_inner`]: crate::util::IoResource::into_inner
-=======
-    /// [`PollEvented::into_inner`]: crate::io::PollEvented::into_inner
->>>>>>> 942feab0
+    /// [`IoResource::into_inner`]: crate::io::IoResource::into_inner
     fn try_from(value: TcpStream) -> Result<Self, Self::Error> {
         value.io.into_inner()
     }
